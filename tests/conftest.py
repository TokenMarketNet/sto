--- conflicted
+++ resolved
@@ -97,13 +97,9 @@
 
     acc_zero = web3_test_provider.ethereum_tester.get_accounts()[0]  # Accounts with pregenerated balance
     address = web3_test_provider.ethereum_tester.add_account(private_key_hex)
-<<<<<<< HEAD
-    web3.eth.sendTransaction({"from": acc_zero, "to": address, "value": to_wei(1000000000, "ether")})
-=======
 
     # Start with 333 ETH balance
     web3.eth.sendTransaction({"from": acc_zero, "to": address, "value": to_wei(333, "ether")})
->>>>>>> 6bae376e
     balance = web3.eth.getBalance(address)
     assert balance > 0
     return private_key_hex
