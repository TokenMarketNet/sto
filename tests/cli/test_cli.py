import pytest

from sto.distribution import read_csv
from sto.ethereum.broadcast import broadcast
from sto.ethereum.distribution import distribute_tokens
from sto.ethereum.issuance import deploy_token_contracts, contract_status
from sto.ethereum.status import update_status
from sto.cli.main import cli
from sto.ethereum.utils import get_abi


@pytest.fixture
def kyc_contract(
        click_runner,
        dbsession,
        db_path,
        private_key_hex,
        monkeypatch_get_contract_deployed_tx,
        get_contract_deployed_tx
):
    result = click_runner.invoke(
        cli,
        [
            '--database-file', db_path,
            '--ethereum-private-key', private_key_hex,
            'kyc-deploy'
        ]
    )
    assert result.exit_code == 0
    tx = get_contract_deployed_tx(dbsession, 'BasicKYC')
    return tx.contract_address


@pytest.fixture
def test_token(deploy, dbsession, monkeypatch_get_contract_deployed_tx, get_contract_deployed_tx):
    args = {
        "_name": 'test_token',
        "_symbol": 'TEST',
        "_initialSupply": 900000000,
        "_decimals": 18,
        "_mintable": True
    }
    deploy('CrowdsaleToken', args)
    tx = get_contract_deployed_tx(dbsession, 'CrowdsaleToken')
    return tx.contract_address


def test_issuance(logger, dbsession, web3, private_key_hex):
    """Walk through issuance process from top to bottom"""

    # Creating transactions
    txs = deploy_token_contracts(
        logger,
        dbsession,
        "testing",
        web3,
        ethereum_abi_file=None,
        ethereum_private_key=private_key_hex,
        ethereum_gas_limit=99999999,
        ethereum_gas_price=None,
        name="Moo Corp",
        symbol="MOO",
        url="https://tokenmarket.net",
        amount=9999,
        transfer_restriction="unrestricted"
    )
    assert len(txs) == 4

    # Send transactions to emphmereal test chain
    txs = broadcast(
        logger,
        dbsession,
        "testing",
        web3,
        ethereum_private_key=private_key_hex,
        ethereum_gas_limit=None,
        ethereum_gas_price=None,
    )
    assert len(txs) == 4

    # Check they got mined
    txs = update_status(
        logger,
        dbsession,
        "testing",
        web3,
        ethereum_private_key=private_key_hex,
        ethereum_gas_limit=None,
        ethereum_gas_price=None,
    )
    assert len(txs) == 4
    for tx in txs:  # type: PreparedTransaction
        assert tx.result_transaction_success

    token_address = txs[0].contract_address

    # Check that we can view the token status
    status = contract_status(
        logger,
        dbsession,
        "testing",
        web3,
        ethereum_abi_file=None,
        ethereum_private_key=private_key_hex,
        ethereum_gas_limit=None,
        ethereum_gas_price=None,
        token_contract=token_address,
    )

    assert status["name"] == "Moo Corp"
    assert status["totalSupply"] == 9999 * 10**18
    assert status["totalSupply"] == status["broadcastBalance"]


def test_distribute(logger, dbsession, web3, private_key_hex, sample_csv_file):
    """Distribute tokens."""

    # Creating transactions
    txs = deploy_token_contracts(
       logger, dbsession, "testing", web3,
       ethereum_abi_file=None,
       ethereum_private_key=private_key_hex,
       ethereum_gas_limit=99999999,
       ethereum_gas_price=None,
       name="Moo Corp",
       symbol="MOO",
       url="https://tokenmarket.net",
       amount=9999,
       transfer_restriction="unrestricted"
    )

    token_address = txs[0].contract_address

    # Deploy contract transactions to emphmereal test chain
    broadcast(
        logger,
        dbsession,
        "testing",
        web3,
        ethereum_private_key=private_key_hex,
        ethereum_gas_limit=None,
        ethereum_gas_price=None,
    )

    # Check that we can view the token status
    status = contract_status(
        logger,
        dbsession,
        "testing",
        web3,
        ethereum_abi_file=None,
        ethereum_private_key=private_key_hex,
        ethereum_gas_limit=None,
        ethereum_gas_price=None,
        token_contract=token_address,
    )

    assert status["name"] == "Moo Corp"
    assert status["totalSupply"] == 9999 * 10 ** 18

    entries = read_csv(logger, sample_csv_file)

    new_distributes, old_distributes = distribute_tokens(
        logger,
        dbsession,
        "testing",
        web3,
        ethereum_abi_file=None,
        ethereum_private_key=private_key_hex,
        ethereum_gas_limit=None,
        ethereum_gas_price=None,
        token_address=token_address,
        dists=entries
    )

    assert new_distributes == 2
    assert old_distributes == 0

    # Check they got mined
    # Send transactions to emphmereal test chain
    txs = broadcast(
        logger,
        dbsession,
        "testing",
        web3,
        ethereum_private_key=private_key_hex,
        ethereum_gas_limit=None,
        ethereum_gas_price=None,
    )
    # Check they got mined
    txs = update_status(
        logger,
        dbsession,
        "testing",
        web3,
        ethereum_private_key=private_key_hex,
        ethereum_gas_limit=None,
        ethereum_gas_price=None,
    )
    assert len(txs) == 6
    for tx in txs:  # type: PreparedTransaction
        assert tx.result_transaction_success

    # Check that rerun does not recreate txs
    new_distributes, old_distributes = distribute_tokens(
        logger,
        dbsession,
        "testing",
        web3,
        ethereum_abi_file=None,
        ethereum_private_key=private_key_hex,
        ethereum_gas_limit=None,
        ethereum_gas_price=None,
        token_address=token_address,
        dists=entries
    )

    assert new_distributes == 0
    assert old_distributes == 2


def test_kyc_deploy(
        dbsession,
        private_key_hex,
        db_path,
        monkeypatch_create_web3,
        monkeypatch_get_contract_deployed_tx,
        get_contract_deployed_tx,
        web3,
        click_runner
):
    result = click_runner.invoke(
        cli,
        [
            '--database-file', db_path,
            '--ethereum-private-key', private_key_hex,
            'kyc-deploy'
        ]
    )
    assert result.exit_code == 0
    tx = get_contract_deployed_tx(dbsession, 'BasicKYC')
    assert tx.contract_name == 'BasicKYC'
    assert tx.contract_address is not None
    assert web3.eth.getCode(tx.contract_address) not in ['0x', None]


def test_kyc_manage(
        dbsession,
        private_key_hex,
        web3,
        db_path,
        monkeypatch_create_web3,
        monkeypatch_get_contract_deployed_tx,
        get_contract_deployed_tx,
        click_runner
):
    result = click_runner.invoke(
        cli,
        [
            '--database-file', db_path,
            '--ethereum-private-key', private_key_hex,
            'kyc-deploy'
        ]
    )
    assert result.exit_code == 0
    tx = get_contract_deployed_tx(dbsession, 'BasicKYC')
    abi = get_abi(None)
    kyc_contract = web3.eth.contract(address=tx.contract_address, abi=abi['BasicKYC']['abi'])

    eth_address = web3.eth.account.create().address

    result = click_runner.invoke(
        cli,
        [
            '--database-file', db_path,
            '--ethereum-private-key', private_key_hex,
            '--ethereum-gas-limit', 80000,
            'kyc-manage',
            '--whitelist-address', eth_address
        ]
    )
    assert result.exit_code == 0
    # TODO: this method is no longer supported but maybe this should be tested
    # some other way?
    #assert kyc_contract.functions.isWhitelisted(eth_address).call() == True


def test_voting_deploy(
        private_key_hex,
        db_path,
        monkeypatch_create_web3,
        monkeypatch_get_contract_deployed_tx,
        get_contract_deployed_tx,
        click_runner,
        security_token,
        kyc_contract,
        web3,
        dbsession
):
    result = click_runner.invoke(
        cli,
        [
            '--database-file', db_path,
            '--ethereum-private-key', private_key_hex,
            '--ethereum-gas-price', 20,
            'voting-deploy',
            '--token-address', security_token,
            '--kyc-address', kyc_contract,
            '--voting-name', 'abcd',
            '--uri', 'http://tokenmarket.net',
            '--type', 0
        ]
    )
    assert result.exit_code == 0
    abi = get_abi(None)['VotingContract']
    tx = get_contract_deployed_tx(dbsession, 'VotingContract')
    contract = web3.eth.contract(address=tx.contract_address, abi=abi['abi'], bytecode=abi['bytecode'])
    assert contract.functions.blockNumber().call() == web3.eth.blockNumber


def test_payout_deploy(
        private_key_hex,
        db_path,
        monkeypatch_create_web3,
        monkeypatch_get_contract_deployed_tx,
        get_contract_deployed_tx,
        click_runner,
        dbsession,
        web3,
        security_token,
        kyc_contract,
        test_token
):
    result = click_runner.invoke(
        cli,
        [
            '--database-file', db_path,
            '--ethereum-private-key', private_key_hex,
            '--ethereum-gas-price', 20,
            'payout-deploy',
            '--token-address', security_token,
            '--payout-token-address', test_token,
            '--kyc-address', kyc_contract,
            '--payout-name', 'Pay X',
            '--uri', 'http://tokenmarket.net',
            '--type', 0
        ]
    )
    assert result.exit_code == 0
    abi = get_abi(None)['PayoutContract']
    tx = get_contract_deployed_tx(dbsession, 'PayoutContract')
    contract = web3.eth.contract(address=tx.contract_address, abi=abi['abi'], bytecode=abi['bytecode'])
<<<<<<< HEAD
    assert contract.functions.blockNumber().call() == web3.eth.blockNumber
=======
    assert contract.functions.blockNumber().call() == web3.eth.blockNumber


def test_payout_deposit(
    private_key_hex,
    db_path,
    monkeypatch_create_web3,
    monkeypatch_get_contract_deployed_tx,
    get_contract_deployed_tx,
    click_runner,
    dbsession,
    web3,
    security_token,
    kyc_contract,
    test_token,
    test_token_name
):
    abi = get_abi(None)

    # deploy contract
    result = click_runner.invoke(
        cli,
        [
            '--database-file', db_path,
            '--ethereum-private-key', private_key_hex,
            '--ethereum-gas-price',20,
            'payout-deploy',
            '--token-address', security_token,
            '--payout-token-address', test_token,
            '--payout-token-name', test_token_name,
            '--kyc-address', kyc_contract,
            '--payout-name', 'Pay X',
            '--uri', 'http://tokenmarket.net',
            '--type', 0,
            '--options', ["Vested for dividend", ]
        ]
    )
    assert result.exit_code == 0

    test_token_contract = web3.eth.contract(
        address=test_token,
        abi=abi[test_token_name]['abi']
    )

    result = click_runner.invoke(
        cli,
        [
            '--database-file', db_path,
            '--ethereum-private-key', private_key_hex,
            '--ethereum-gas-price', 20,
            'payout-approve',
            '--payout-token-name', test_token_name
        ]
    )
    assert result.exit_code == 0
    payout_contract_address = get_contract_deployed_tx(dbsession, 'PayoutContract').contract_address
    payout_contract = web3.eth.contract(
        address=payout_contract_address,
        abi=abi['PayoutContract']['abi']
    )
    initial_balance = test_token_contract.call().balanceOf(payout_contract_address)
    result = click_runner.invoke(
        cli,
        [
            '--database-file', db_path,
            '--ethereum-private-key', private_key_hex,
            '--ethereum-gas-price', 20,
            'payout-deposit'
        ]
    )
    assert result.exit_code == 0
    assert test_token_contract.functions.balanceOf(payout_contract.address).call() > initial_balance
    # check if payouts happen
    initial_balance = test_token_contract.call().balanceOf(priv_key_to_address(private_key_hex))
    payout_contract.functions.act(123).transact({"from": priv_key_to_address(private_key_hex)})
    # 0x0000000000000000000000000000000000000064 is the default address 100
    assert payout_contract.functions.balanceOf('0x0000000000000000000000000000000000000064').call() == 123
    assert test_token_contract.call().balanceOf(priv_key_to_address(private_key_hex)) > initial_balance


def test_payout_dividends(
    private_key_hex,
    db_path,
    monkeypatch_create_web3,
    monkeypatch_get_contract_deployed_tx,
    get_contract_deployed_tx,
    click_runner,
    dbsession,
    web3,
    security_token,
    kyc_contract,
    test_token,
    test_token_name,
    customer_private_key
):
    abi = get_abi(None)

    # deploy contract
    result = click_runner.invoke(
        cli,
        [
            '--database-file', db_path,
            '--ethereum-private-key', private_key_hex,
            '--ethereum-gas-price', 20,
            'payout-deploy',
            '--token-address', security_token,
            '--payout-token-address', test_token,
            '--payout-token-name', test_token_name,
            '--kyc-address', kyc_contract,
            '--payout-name', 'Pay X',
            '--uri', 'http://tokenmarket.net',
            '--type', 0,
            '--options', ["Vested for dividend", ]
        ]
    )
    assert result.exit_code == 0

    test_token_contract = web3.eth.contract(
        address=test_token,
        abi=abi[test_token_name]['abi']
    )

    result = click_runner.invoke(
        cli,
        [
            '--database-file', db_path,
            '--ethereum-private-key', private_key_hex,
            '--ethereum-gas-price', 20,
            'payout-approve',
            '--payout-token-name', test_token_name
        ]
    )
    assert result.exit_code == 0
    payout_contract_address = get_contract_deployed_tx(dbsession, 'PayoutContract').contract_address
    payout_contract = web3.eth.contract(
        address=payout_contract_address,
        abi=abi['PayoutContract']['abi']
    )
    initial_balance = test_token_contract.call().balanceOf(payout_contract_address)
    result = click_runner.invoke(
        cli,
        [
            '--database-file', db_path,
            '--ethereum-private-key', private_key_hex,
            '--ethereum-gas-price', 20,
            'payout-deposit'
        ]
    )
    assert result.exit_code == 0
    assert test_token_contract.functions.balanceOf(payout_contract.address).call() > initial_balance
    # TODO: complete this test
    # check if payouts happen
    # initial_balance = test_token_contract.call().balanceOf(priv_key_to_address(customer_private_key))
    # payout_contract.functions.act(123).transact({"from": priv_key_to_address(customer_private_key)})
    # # 0x0000000000000000000000000000000000000064 is the default address 100
    # assert payout_contract.functions.balanceOf('0x0000000000000000000000000000000000000064').call() == 123
    # assert test_token_contract.call().balanceOf(priv_key_to_address(customer_private_key)) > initial_balance
>>>>>>> 6bae376e
<|MERGE_RESOLUTION|>--- conflicted
+++ resolved
@@ -350,9 +350,6 @@
     abi = get_abi(None)['PayoutContract']
     tx = get_contract_deployed_tx(dbsession, 'PayoutContract')
     contract = web3.eth.contract(address=tx.contract_address, abi=abi['abi'], bytecode=abi['bytecode'])
-<<<<<<< HEAD
-    assert contract.functions.blockNumber().call() == web3.eth.blockNumber
-=======
     assert contract.functions.blockNumber().call() == web3.eth.blockNumber
 
 
@@ -509,5 +506,4 @@
     # payout_contract.functions.act(123).transact({"from": priv_key_to_address(customer_private_key)})
     # # 0x0000000000000000000000000000000000000064 is the default address 100
     # assert payout_contract.functions.balanceOf('0x0000000000000000000000000000000000000064').call() == 123
-    # assert test_token_contract.call().balanceOf(priv_key_to_address(customer_private_key)) > initial_balance
->>>>>>> 6bae376e
+    # assert test_token_contract.call().balanceOf(priv_key_to_address(customer_private_key)) > initial_balance