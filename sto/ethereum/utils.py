--- conflicted
+++ resolved
@@ -11,10 +11,6 @@
 from web3 import Web3, HTTPProvider
 from web3.contract import Contract
 
-<<<<<<< HEAD
-
-=======
->>>>>>> 6bae376e
 try:
     from web3.utils.abi import get_constructor_abi, merge_args_and_kwargs
     from web3.utils.events import get_event_data
